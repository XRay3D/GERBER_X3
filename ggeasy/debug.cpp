--- conflicted
+++ resolved
@@ -61,18 +61,12 @@
         // file:///C:/Users/X-Ray/YandexDisk/Табуретка2/Фрагмент3_1.dxf
         // file:///C:/Users/X-Ray/YandexDisk/Табуретка2/Фрагмент3_2.dxf
 
-<<<<<<< HEAD
+
         if(1) {
             QTimer::singleShot(time += delay, this, [this] {
                 loadFile(
+                    // R"(/home/x-ray/Загрузки/gerber1.gbr)"
                     R"(C:\Users\bakiev\Downloads\gerber1.gbr)"
-=======
-        if(0) {
-            QTimer::singleShot(time += delay, this, [this] {
-                loadFile(
-                    R"(/home/x-ray/Загрузки/gerber1.gbr)"
-                    // R"(C:\Users\bakiev\Downloads\gerber1.gbr)"
->>>>>>> 7453e563
                     // R"(E:\YandexDisk\G2G\RefUcamco Gerber\20191107_ciaa_acc\ciaa_acc/ciaa_acc-F_Mask.gbr)"
                 );
             });
