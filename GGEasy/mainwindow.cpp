// This is an open source non-commercial project. Dear PVS-Studio, please check it.
// PVS-Studio Static Code Analyzer for C, C++, C#, and Java: https://pvs-studio.com

/********************************************************************************
 * Author : Damir Bakiev *
 * Version : na *
 * Date : 11 November 2021 *
 * Website : na *
 * Copyright : Damir Bakiev 2016-2022 *
 * License: *
 * Use, modification & distribution is subject to Boost Software License Ver 1. *
 * http://www.boost.org/LICENSE_1_0.txt *
 ********************************************************************************/
#include "mainwindow.h"

#include "aboutform.h"
#include "file.h"
#include "file_plugin.h"
#include "gc_plugin.h"
#include "gc_propertiesform.h"
#include "gcode.h"
#include "gi_datapath.h"
#include "gi_datasolid.h"
#include "gi_point.h"
#include "graphicsview.h"
#include "plugindialog.h"
#include "project.h"
#include "settingsdialog.h"
#include "shapepluginin.h"
#include "tool_database.h"
// #include "qt.h"

#include <QPrintPreviewDialog>
#include <QPrinter>
#include <QtWidgets>
#include <forward_list>

static auto PointConverter = QMetaType::registerConverter(&Point::toString);

bool operator<(const QPair<Tool, Side>& p1, const QPair<Tool, Side>& p2) {
    return p1.first.hash() < p2.first.hash() || (!(p2.first.hash() < p1.first.hash()) && p1.second < p2.second);
}

MainWindow::MainWindow(QWidget* parent)
    : QMainWindow(parent)
    , recentFiles {this, "recentFiles"}
    , recentProjects {this, "recentProjects"}
    , project_ {new Project {this}}
    , actionGroup {this}
    , reloadQuestion {this} {
    App::setMainWindow(this);
    App::setUndoStack(&undoStack_);

    ui.setupUi(this);

    initWidgets();
    LayoutFrames* lfp;
    ui.graphicsView->scene()->addItem(new GiMarker(GiMarker::Home));
    ui.graphicsView->scene()->addItem(new GiMarker(GiMarker::Zero));
    ui.graphicsView->scene()->addItem(new GiPin());
    ui.graphicsView->scene()->addItem(new GiPin());
    ui.graphicsView->scene()->addItem(new GiPin());
    ui.graphicsView->scene()->addItem(new GiPin());
    ui.graphicsView->scene()->addItem(lfp = new LayoutFrames());

    GCodePropertiesForm(); // init default vars;

    connect(project_, &Project::homePosChanged, App::home(), qOverload<const QPointF&>(&GiMarker::setPos));
    connect(project_, &Project::zeroPosChanged, App::zero(), qOverload<const QPointF&>(&GiMarker::setPos));
    connect(project_, &Project::pinsPosChanged, qOverload<const QPointF[4]>(&GiPin::setPos));
    connect(project_, &Project::layoutFrameUpdate, lfp, &LayoutFrames::updateRect);
    connect(project_, &Project::changed, this, &MainWindow::documentWasModified);
    menuBar()->installEventFilter(this);

    // connect plugins
    for (auto& [type, ptr] : App::filePlugins()) {
        if (ptr->type() == int(FileType::GCode))
            continue;
        ptr->moveToThread(&parserThread);
        connect(ptr, &FilePlugin::fileError, this, &MainWindow::fileError, Qt::QueuedConnection);
        connect(ptr, &FilePlugin::fileProgress, this, &MainWindow::fileProgress, Qt::QueuedConnection);
        connect(ptr, &FilePlugin::fileReady, this, &MainWindow::addFileToPro, Qt::QueuedConnection);
        connect(this, &MainWindow::parseFile, ptr, &FilePlugin::parseFile, Qt::QueuedConnection);
        connect(project_, &Project::parseFile, ptr, &FilePlugin::parseFile, Qt::QueuedConnection);
    }

    parserThread.start(QThread::HighestPriority);

    connect(ui.graphicsView, &GraphicsView::fileDroped, this, &MainWindow::loadFile);

    // Shapes::Constructor

    // status bar
    connect(ui.graphicsView, &GraphicsView::mouseMove, [this](const QPointF& point) {
        ui.statusbar->showMessage(QString("X = %1, Y = %2").arg(point.x()).arg(point.y()));
    });

    ui.treeView->setModel(new FileTree::Model(ui.treeView));

    connect(ui.treeView, &FileTree::View::saveGCodeFile, this, &MainWindow::saveGCodeFile);
    connect(ui.treeView, &FileTree::View::saveGCodeFiles, this, &MainWindow::saveGCodeFiles); // NOTE unused
    connect(ui.treeView, &FileTree::View::saveSelectedGCodeFiles, this, &MainWindow::saveSelectedGCodeFiles);

    App::toolHolder().readTools();
    setCurrentFile(QString());

    readSettings();
    toolpathActions[GCode::GCodeProperties]->triggered();

    while (qApp->applicationDirPath().contains("GERBER_X3/bin/")) { // NOTE (need for debug)
        int i = 100;
        int k = 100;

        if (0) {
<<<<<<< HEAD
            QDir dir(R"(E:\YandexDisk\G2G\RefUcamco Gerber\pcb_fabrication_data_in_gerber_example_2)");
            // QDir dir("D:/Gerber Test Files/CopperCAM/");
            // QDir dir("C:/Users/X-Ray/Documents/3018/CNC");
            // QDir dir("E:/PRO/Новая папка/en.stm32f746g-disco_gerber/gerber_B01");
            if (!dir.exists())
                break;
            for (QString str : dir.entryList({"*.gbr"}, QDir::Files)) {
                str = dir.path() + '/' + str;
                QTimer::singleShot(i += k, [this, str] { loadFile(str); });
                //                break;
            }
=======
            QDir dir(R"(C:\Users\bakiev\Documents\TopoR\Examples\Example_02)");
            // QDir dir("D:/Gerber Test Files/CopperCAM/");
            // QDir dir("C:/Users/X-Ray/Documents/3018/CNC");
            // QDir dir("E:/PRO/Новая папка/en.stm32f746g-disco_gerber/gerber_B01");
            if (dir.exists())
                for (QString str : dir.entryList(/*{"*.gbr"}, QDir::Files*/)) {
                    str = dir.path() + '/' + str;
                    QTimer::singleShot(i += k, [this, str] { loadFile(str); });
                    // break;
                }
>>>>>>> 8a9e2be9
        }

        // file:///C:/Users/X-Ray/YandexDisk/Табуретка2/Фрагмент3_1.dxf
        // file:///C:/Users/X-Ray/YandexDisk/Табуретка2/Фрагмент3_2.dxf

        if (0)
            QTimer::singleShot(i += k, [this] { loadFile(R"(E:\YandexDisk\G2G\RefUcamco Gerber\20191107_ciaa_acc\ciaa_acc/ciaa_acc-F_Mask.gbr)"); });

        if (0) {
            QTimer::singleShot(i += k, [this] { selectAll(); });
            QTimer::singleShot(i += k, [this] { toolpathActions[GCode::Drill]->toggle(); });
            QTimer::singleShot(i += k, [this] { dockWidget_->findChild<QPushButton*>("pbCreate")->click(); });
            QTimer::singleShot(i += k, [] { App::graphicsView()->zoomToSelected(); });
        }

        if (0) {
            i = 1000;
            // QTimer::singleShot(i += k, [this] { loadFile(R"(D:\ARM\MagicTable\SchPcb469\en.MB1189_manufacturing\MB1189_B\MB1189_REVB_150522_FAB2_GBR\MB1189_REVB_150522_FAB2-1-6.drl)"); });
            QTimer::singleShot(i += k, [this] { toolpathActions[GCode::Pocket]->toggle(); });
            QTimer::singleShot(i += k, [this] { selectAll(); });
            QTimer::singleShot(i += k, [this] { dockWidget_->findChild<QPushButton*>("pbCreate")->click(); });
        }
        if (0)
            QTimer::singleShot(i += k, [this] { toolpathActions[GCode::Drill]->toggle(); });
        break;
    }
}

MainWindow::~MainWindow() {
    parserThread.quit();
    parserThread.wait();
    App::setMainWindow(nullptr);
}

void MainWindow::closeEvent(QCloseEvent* event) {
    if (qApp->applicationDirPath().contains("GERBER_X3/bin") || maybeSave()) {
        writeSettings();
        delete dockWidget_;
        qApp->closeAllWindows();
        qApp->setQuitOnLastWindowClosed(false); /////????
        App::fileModel()->closeProject();
        event->accept();
        exit(-222); // hack for fast exit
    } else {
        event->ignore();
    }
}

bool MainWindow::closeProject() {
    if (maybeSave()) {
        dockWidget_->close();
        App::fileModel()->closeProject();
        setCurrentFile(QString());
        project_->close();
        // ui.graphicsView->scene()->clear();
        return true;
    }
    return false;
}

void MainWindow::about() {
    AboutForm a(this);
    a.exec();
}

void MainWindow::initWidgets() {
    createActions();
    setUnifiedTitleAndToolBarOnMac(true);
}

void MainWindow::createActions() {
    dockWidget_ = new QDockWidget(this);
    dockWidget_->setAllowedAreas(Qt::LeftDockWidgetArea | Qt::RightDockWidgetArea);
    // dockWidget_->setFeatures(QDockWidget::DockWidgetMovable | QDockWidget::DockWidgetFloatable);
    dockWidget_->setObjectName(QStringLiteral("dwCreatePath"));
    dockWidget_->installEventFilter(this);

    QFont font;
    font.setBold(true);
    dockWidget_->setFont(font);

    // fileMenu
    createActionsFile();
    // zoomToolBar
    createActionsZoom();
    // fileEdit // Selection / Delete selected
    createActionsEdit();
    // serviceMenu
    createActionsService();
    // toolpathToolBar
    createActionsToolPath();
    // grafica
    createActionsShape();
    // helpMenu
    createActionsHelp();

    statusBar()->showMessage(tr("Ready"));
}

void MainWindow::createActionsFile() {
    fileMenu = menuBar()->addMenu(tr("&File"));
    fileMenu->setObjectName(QStringLiteral("fileMenu"));

    fileToolBar = addToolBar(tr("File"));
    fileToolBar->setObjectName(QStringLiteral("fileToolBar"));
    fileToolBar->setToolTip(tr("File"));

    fileToolBar->setContextMenuPolicy(Qt::CustomContextMenu);
    connect(fileToolBar, &QToolBar::customContextMenuRequested, this, &MainWindow::customContextMenuForToolBar);
    QAction* action;
    // New
    action = fileMenu->addAction(QIcon::fromTheme("project-development-new-template"), tr("&New project"), this, &MainWindow::newFile);
    action->setShortcuts(QKeySequence::New);
    action->setStatusTip(tr("Create a new file"));
    fileToolBar->addAction(QIcon::fromTheme("project-development-new-template"), tr("&New project"), this, &MainWindow::newFile);

    // Open
    action = fileMenu->addAction(QIcon::fromTheme("document-open"), tr("&Open..."), this, &MainWindow::open);
    action->setShortcuts(QKeySequence::Open);
    action->setStatusTip(tr("Open an existing file"));
    fileToolBar->addAction(QIcon::fromTheme("document-open"), tr("&Open..."), this, &MainWindow::open);

    // Save
    action = fileMenu->addAction(QIcon::fromTheme("document-save"), tr("&Save project"), this, &MainWindow::save);
    action->setShortcuts(QKeySequence::Save);
    action->setStatusTip(tr("Save the document to disk"));
    fileToolBar->addAction(QIcon::fromTheme("document-save"), tr("&Save project"), this, &MainWindow::save);

    // Save As
    action = fileMenu->addAction(QIcon::fromTheme("document-save-as"), tr("Save project &As..."), this, &MainWindow::saveAs);
    action->setShortcuts(QKeySequence::SaveAs);
    action->setStatusTip(tr("Save the document under a new name"));
    fileToolBar->addAction(QIcon::fromTheme("document-save-as"), tr("Save project &As..."), this, &MainWindow::saveAs);

    // Close project
    closeAllAct_ = fileMenu->addAction(QIcon::fromTheme("document-close"), tr("&Close project \"%1\""), this, &MainWindow::closeProject);
    closeAllAct_->setShortcuts(QKeySequence::Close);
    closeAllAct_->setStatusTip(tr("Close project"));
    // closeAllAct_->setEnabled(false);
    fileToolBar->addAction(QIcon::fromTheme("document-close"), tr("&Close project \"%1\"").arg(""), this, &MainWindow::closeProject);

    fileMenu->addSeparator();
    fileToolBar->addSeparator();

    // Save Selected Tool Paths
    action = fileMenu->addAction(QIcon::fromTheme("document-save-all"), tr("&Save Selected Tool Paths..."), this, &MainWindow::saveSelectedGCodeFiles);
    action->setStatusTip(tr("Save selected toolpaths"));
    fileToolBar->addAction(QIcon::fromTheme("document-save-all"), tr("&Save Selected Tool Paths..."), this, &MainWindow::saveSelectedGCodeFiles);

    // Export PDF
    // FIXME       action = fileMenu->addAction(QIcon::fromTheme("acrobat"), tr("&Export PDF..."), App::graphicsView()->scene(), &Scene::renderPdf);
    //        action->setStatusTip(tr("Export to PDF file"));
    //        fileToolBar->addAction(QIcon::fromTheme("acrobat"), tr("&Export PDF..."), App::graphicsView()->scene(), &Scene::renderPdf);

    fileMenu->addSeparator();
    fileMenu->addSeparator();

    recentFiles.createMenu(fileMenu, tr("Recent Files..."));
    recentProjects.createMenu(fileMenu, tr("Recent Projects..."));

    fileMenu->addSeparator();

    action = fileMenu->addAction(QIcon::fromTheme("document-print"), tr("P&rint"), this, &MainWindow::printDialog);
    action->setShortcuts(QKeySequence::Print);
    action->setStatusTip(tr("Print"));

    fileMenu->addSeparator();

    action = fileMenu->addAction(QIcon::fromTheme("application-exit"), tr("E&xit"), qApp, &QApplication::closeAllWindows);
    action->setShortcuts(QKeySequence::Quit);
    action->setStatusTip(tr("Exit the application"));
}

void MainWindow::createActionsEdit() {
    QMenu* editMenu = menuBar()->addMenu(tr("&Edit"));
    editMenu->setObjectName(QStringLiteral("editMenu"));
    QAction* action;
    action = editMenu->addAction(QIcon::fromTheme("edit-select-all"), tr("Select all"), this, &MainWindow::selectAll);
    action->setShortcut(QKeySequence::SelectAll);

    auto dsaShortcut = new QShortcut(this);                                      // Инициализируем объект
    dsaShortcut->setKey(Qt::Key_Escape);                                         // Устанавливаем код клавиши
    connect(dsaShortcut, &QShortcut::activated, this, &MainWindow::deSelectAll); // цепляем обработчик нажатия клавиши

    editMenu->addSeparator();

    undoAct = undoStack_.createUndoAction(this, tr("Undo"));
    undoAct->setShortcut(QKeySequence::Undo);
    undoAct->setIcon(QIcon::fromTheme("edit-undo"));
    editMenu->addAction(undoAct);

    redoAct = undoStack_.createRedoAction(this, tr("Redo"));
    redoAct->setShortcut(QKeySequence::Redo);
    redoAct->setIcon(QIcon::fromTheme("edit-redo"));
    editMenu->addAction(redoAct);
}

void MainWindow::createActionsService() {
    serviceMenu = menuBar()->addMenu(tr("&Service"));

    toolpathToolBar = addToolBar(tr("Service"));
    toolpathToolBar->setObjectName("tbService");
    toolpathToolBar->setToolTip(tr("Service"));

    toolpathToolBar->addAction(redoAct);
    toolpathToolBar->addAction(undoAct);
    toolpathToolBar->addSeparator();

    QAction* action;
    // Settings
    action = serviceMenu->addAction(QIcon::fromTheme("configure-shortcuts"), tr("&Settings"), [this] { SettingsDialog(this).exec(); });
    action->setStatusTip(tr("Show the application's settings box"));
    // Separator
    // toolpathToolBar->addSeparator();
    serviceMenu->addSeparator();
    // G-Code Properties
    serviceMenu->addAction(action = toolpathToolBar->addAction(QIcon::fromTheme("node"), tr("&G-Code Properties")));
    connect(action, &QAction::toggled, [=, this](bool checked) { if (checked) setDockWidget(new GCodePropertiesForm); });
    action->setShortcut(QKeySequence("Ctrl+Shift+G"));
    action->setCheckable(true);
    toolpathActions.emplace(GCode::GCodeProperties, action);
    actionGroup.addAction(action);
    // Tool Base
    serviceMenu->addAction(toolpathToolBar->addAction(QIcon::fromTheme("view-form"), tr("Tool Base"), [this] { ToolDatabase(this, {}).exec(); }));
    // Separator
    serviceMenu->addAction(toolpathToolBar->addSeparator());
    // Autoplace All Refpoints
    serviceMenu->addAction(toolpathToolBar->addAction(QIcon::fromTheme("snap-nodes-cusp"), tr("Autoplace All Refpoints"), [this] {
        if (updateRect()) {
            GiPin::resetPos(false);
            App::home()->resetPos(false);
            App::zero()->resetPos(false);
        }
        ui.graphicsView->zoomFit();
    }));
    // Separator
    serviceMenu->addAction(toolpathToolBar->addSeparator());
    // Snap to grid
    serviceMenu->addAction(action = toolpathToolBar->addAction(QIcon::fromTheme("snap-to-grid"), tr("Snap to grid"), [](bool checked) { App::settings().setSnap(checked); }));
    action->setCheckable(true);
    // Separator
    serviceMenu->addAction(toolpathToolBar->addSeparator());
    serviceMenu->addAction(action = toolpathToolBar->addAction(QIcon::fromTheme("ruller-on"), tr("Ruller"), ui.graphicsView, &GraphicsView::setRuler));
    action->setCheckable(true);
    // Resize
    if (qApp->applicationDirPath().contains("GERBER_X3/bin")) { // (need for debug)
        serviceMenu->addSeparator();
        toolpathToolBar->addSeparator();
        serviceMenu->addAction(toolpathToolBar->addAction(QIcon::fromTheme("snap-nodes-cusp"), tr("Resize"), [this] {
            setGeometry(QRect {0, 1080, 1024, 720});
        }));
    }
}

void MainWindow::createActionsHelp() {
    helpMenu = menuBar()->addMenu(tr("&Help"));
    QAction* action;
    // About
    action = helpMenu->addAction(tr("&About"), this, &MainWindow::about);
    action->setStatusTip(tr("Show the application's About box"));
    // About Qt
    action = helpMenu->addAction(tr("About &Qt"), qApp, &QApplication::aboutQt);
    action->setStatusTip(tr("Show the Qt library's About box"));
    // Separator
    helpMenu->addSeparator();
    // About Plugins
    action = helpMenu->addAction(tr("About &Plugins…"), [this] { DialogAboutPlugins(this).exec(); });
    action->setStatusTip(tr("Show loaded plugins…"));
}

void MainWindow::createActionsZoom() {
    auto vievMenu = menuBar()->addMenu(tr("&Viev"));
    vievMenu->setObjectName("vievMenu");

    zoomToolBar = addToolBar(tr("Zoom ToolBar"));
    zoomToolBar->setObjectName(QStringLiteral("zoomToolBar"));
    zoomToolBar->setToolTip(tr("Zoom ToolBar"));

    zoomToolBar->setContextMenuPolicy(Qt::CustomContextMenu);
    connect(zoomToolBar, &QToolBar::customContextMenuRequested, this, &MainWindow::customContextMenuForToolBar);

    QAction* action;
    // Fit best
    zoomToolBar->addAction(QIcon::fromTheme("zoom-fit-best"), tr("Fit best"), ui.graphicsView, &GraphicsView::zoomFit);
    action = vievMenu->addAction(QIcon::fromTheme("zoom-fit-best"), tr("Fit best"), ui.graphicsView, &GraphicsView::zoomFit);
    action->setShortcut(QKeySequence::FullScreen);
    vievMenu->addAction(action);

    // 100%
    zoomToolBar->addAction(QIcon::fromTheme("zoom-original"), tr("100%"), ui.graphicsView, &GraphicsView::zoom100);
    action = vievMenu->addAction(QIcon::fromTheme("zoom-original"), tr("100%"), ui.graphicsView, &GraphicsView::zoom100);
    action->setShortcut(tr("Ctrl+0"));
    vievMenu->addAction(action);

    // Zoom in
    zoomToolBar->addAction(QIcon::fromTheme("zoom-in"), tr("Zoom in"), ui.graphicsView, &GraphicsView::zoomIn);
    action = vievMenu->addAction(QIcon::fromTheme("zoom-in"), tr("Zoom in"), ui.graphicsView, &GraphicsView::zoomIn);
    action->setShortcut(QKeySequence::ZoomIn);
    vievMenu->addAction(action);

    // Zoom out
    zoomToolBar->addAction(QIcon::fromTheme("zoom-out"), tr("Zoom out"), ui.graphicsView, &GraphicsView::zoomOut);
    action = vievMenu->addAction(QIcon::fromTheme("zoom-out"), tr("Zoom out"), ui.graphicsView, &GraphicsView::zoomOut);
    action->setShortcut(QKeySequence::ZoomOut);
    vievMenu->addAction(action);

    // Separator
    zoomToolBar->addSeparator();
    vievMenu->addSeparator();

    // Zoom to selected
    zoomToolBar->addAction(QIcon::fromTheme("zoom-to-selected"), tr("Zoom to selected"), ui.graphicsView, &GraphicsView::zoomToSelected);
    action = vievMenu->addAction(QIcon::fromTheme("zoom-to-selected"), tr("Zoom to selected"), ui.graphicsView, &GraphicsView::zoomToSelected);
    action->setShortcut(QKeySequence("F12"));
    vievMenu->addAction(action);
}

void MainWindow::createActionsToolPath() {
    if (!App::gCodePlugins().size())
        return;

    QMenu* menu = menuBar()->addMenu(tr("&Paths"));

    toolpathToolBar = addToolBar(tr("Toolpath"));
    toolpathToolBar->setObjectName(QStringLiteral("toolpathToolBar"));
    toolpathToolBar->setToolTip(tr("Toolpath"));

    addDockWidget(Qt::RightDockWidgetArea, dockWidget_);

    for (auto& [type, gCodePlugin] : App::gCodePlugins()) {
        auto action = gCodePlugin->addAction(menu, toolpathToolBar);
        action->setCheckable(true);
        actionGroup.addAction(action);
        toolpathActions.emplace(type, action);
        connect(gCodePlugin, &GCodePlugin::setDockWidget, this, &MainWindow::setDockWidget);
    }
}

void MainWindow::createActionsShape() {
    if (App::shapePlugins().empty())
        return;

    QToolBar* toolBar = addToolBar(tr("Graphics Items"));
    toolBar->setObjectName("GraphicsItemsToolBar");
    toolBar->setToolTip(tr("Graphics Items"));

    toolBar->setContextMenuPolicy(Qt::CustomContextMenu);
    connect(toolBar, &QToolBar::customContextMenuRequested, this, &MainWindow::customContextMenuForToolBar);

    for (auto& [type, shPlugin] : App::shapePlugins()) {
        auto action = toolBar->addAction(shPlugin->icon(), shPlugin->info().value("Name").toString());
        action->setCheckable(true);
        actionGroup.addAction(action);
        connect(shPlugin, &Shapes::Plugin::actionUncheck, action, &QAction::setChecked);
        connect(action, &QAction::toggled, [shPlugin = shPlugin, this](bool checked) {
            if (checked) {
                connect(ui.graphicsView, &GraphicsView::mouseMove, shPlugin, &Shapes::Plugin::updPoint);
                connect(ui.graphicsView, &GraphicsView::mouseClickR, shPlugin, &Shapes::Plugin::finalizeShape);
                connect(ui.graphicsView, &GraphicsView::mouseClickL, shPlugin, &Shapes::Plugin::addPoint);
                setDockWidget(new QPushButton);
            } else {
                shPlugin->finalizeShape();
                disconnect(ui.graphicsView, &GraphicsView::mouseMove, shPlugin, &Shapes::Plugin::updPoint);
                disconnect(ui.graphicsView, &GraphicsView::mouseClickR, shPlugin, &Shapes::Plugin::finalizeShape);
                disconnect(ui.graphicsView, &GraphicsView::mouseClickL, shPlugin, &Shapes::Plugin::addPoint);
            }
        });
    }

    toolBar->addSeparator();

    auto executor = [](ClipType type) {
        qDebug("На переделке");

        auto selectedItems(App::graphicsView()->scene()->selectedItems());
        Paths clipPaths;
        for (QGraphicsItem* clipItem : selectedItems) {
            if (clipItem->type() >= GiType::ShCircle)
                clipPaths.append(static_cast<GraphicsItem*>(clipItem)->paths());
        }

        QList<GraphicsItem*> rmi;
        for (QGraphicsItem* item : selectedItems) {
            if (item->type() == GiType::DataSolid) {
                auto gitem = static_cast<GiDataSolid*>(item);
                Clipper clipper;
                clipper.AddSubject(gitem->paths());
                clipper.AddClip(clipPaths);
                Paths paths;
                clipper.Execute(type, FillRule::EvenOdd, paths /*FillRule::Positive*/);
                if (paths.empty()) {
                    rmi.push_back(gitem);
                } else {
                    ReversePaths(paths); // NOTE ??
                    gitem->setPaths(paths);
                }
            }
        }
        for (GraphicsItem* item : rmi)
            delete item->file()->itemGroup()->takeAt(item);
    };
    toolBar->addAction(QIcon::fromTheme("path-union"), tr("Union"), [executor] { executor(ClipType::Union); });
    toolBar->addAction(QIcon::fromTheme("path-difference"), tr("Difference"), [executor] { executor(ClipType::Difference); });
    toolBar->addAction(QIcon::fromTheme("path-exclusion"), tr("Exclusion"), [executor] { executor(ClipType::Xor); });
    toolBar->addAction(QIcon::fromTheme("path-intersection"), tr("Intersection"), [executor] { executor(ClipType::Intersection); });
}

void MainWindow::customContextMenuForToolBar(const QPoint& pos) {
    auto toolBar = qobject_cast<QToolBar*>(sender());
    if (!toolBar)
        return;
    QMenu menu;
    for (auto actFromTb : toolBar->actions()) {
        if (actFromTb->isSeparator()) {
            menu.addSeparator();
            continue;
        }
        auto action = menu.addAction(actFromTb->icon(), actFromTb->text(), [actFromTb](bool checked) { actFromTb->setVisible(checked); });
        action->setCheckable(true);
        action->setChecked(actFromTb->isVisible());
    }
    menu.exec(toolBar->mapToGlobal(pos));
}

void MainWindow::saveGCodeFile(int id) {
    if (project_->pinsPlacedMessage())
        return;
    auto* file = project_->file<GCode::File>(id);
    QString name(QFileDialog::getSaveFileName(this, tr("Save GCode file"),
        GCode::GCFile::getLastDir().append(file->shortName()),
        tr("GCode (*.%1)").arg(GCode::Settings::fileExtension())));

    if (name.isEmpty())
        return;

    file->save(name);
}

void MainWindow::saveGCodeFiles() {
}

void MainWindow::saveSelectedGCodeFiles() {

    if (project_->pinsPlacedMessage())
        return;

    mvector<GCode::File*> gcFiles(project_->files<GCode::File>());
    for (size_t i = 0; i < gcFiles.size(); ++i) {
        if (!gcFiles[i]->itemGroup()->isVisible())
            gcFiles.remove(i--);
    }

    using Key = std::pair<size_t, Side>;
    using GcFiles = QList<GCode::File*>;

    std::map<Key, GcFiles> gcFilesMap;
    for (GCode::File* file : gcFiles)
        gcFilesMap[{file->getTool().hash2(), file->side()}].append(file);

    for (const auto& [key, files] : gcFilesMap) {
        if (files.size() < 2) {
            for (GCode::File* file : files) {
                QString name(GCode::GCFile::getLastDir().append(file->shortName()));
                if (!name.endsWith(GCode::Settings::fileExtension()))
                    name += QStringList({"_TS", "_BS"})[file->side()];

                name = QFileDialog::getSaveFileName(nullptr,
                    QObject::tr("Save GCode file"),
                    name,
                    QObject::tr("GCode (*.%1)").arg(GCode::Settings::fileExtension()));

                if (name.isEmpty())
                    return;
                file->save(name);
                file->itemGroup()->setVisible(false);
            }
        } else {
            QString name(GCode::GCFile::getLastDir().append(files.first()->getTool().nameEnc()));
            if (!name.endsWith(GCode::Settings::fileExtension()))
                name += QStringList({"_TS", "_BS"})[files.first()->side()];

            name = QFileDialog::getSaveFileName(nullptr,
                QObject::tr("Save GCode file"),
                name,
                QObject::tr("GCode (*.%1)").arg(GCode::Settings::fileExtension()));

            if (name.isEmpty())
                return;
            mvector<QString> sl;

            sl.emplace_back(tr(";\tContains files:"));
            for (auto file : files)
                sl.push_back(";\t" + file->shortName());
            for (auto file : files) {
                file->itemGroup()->setVisible(false);
                file->initSave();
                if (file == files.front())
                    file->statFile();
                file->addInfo();
                file->genGcodeAndTile();
                if (file == files.back())
                    file->endFile();
                sl.append(file->gCodeText());
            }
            QFile file(name);
            if (file.open(QIODevice::WriteOnly | QIODevice::Text)) {
                QTextStream out(&file);
                QString str;
                for (QString& s : sl) {
                    if (!s.isEmpty())
                        str.push_back(s);
                    if (!str.endsWith('\n'))
                        str.push_back("\n");
                }
                out << str;
            }
            file.close();
        }
    }

    if (gcFilesMap.empty())
        QMessageBox::information(nullptr, "", QObject::tr("No selected toolpath files."));
}

void MainWindow::newFile() {
    if (closeProject()) {
        setCurrentFile(QString());
    }
}

void MainWindow::readSettings() {
    QSettings settings;
    settings.beginGroup("MainWindow");
    restoreGeometry(settings.value("geometry", QByteArray()).toByteArray());
    restoreState(settings.value("state", QByteArray()).toByteArray());
    lastPath = settings.value("lastPath").toString();

    for (auto toolBar : findChildren<QToolBar*>()) {
        settings.beginReadArray(toolBar->objectName());
        int ctr = 0;
        for (auto action : toolBar->actions()) {
            settings.setArrayIndex(ctr++);
            action->setVisible(settings.value("actionIsVisible", true).toBool());
        }
        settings.endArray();
    }

    if (qApp->applicationDirPath().contains("GERBER_X3/bin"))
        loadFile(settings.value("project").toString());

    settings.endGroup();
}

void MainWindow::writeSettings() {
    QSettings settings;
    settings.beginGroup("MainWindow");
    settings.setValue("geometry", saveGeometry());
    settings.setValue("state", saveState());
    settings.setValue("lastPath", lastPath);
    settings.setValue("project", project_->name());
    // toolBar actions visible
    for (auto toolBar : findChildren<QToolBar*>()) {
        settings.beginWriteArray(toolBar->objectName());
        int ctr = 0;
        for (auto action : toolBar->actions()) {
            settings.setArrayIndex(ctr++);
            settings.setValue("actionIsVisible", action->isVisible());
        }
        settings.endArray();
    }
    settings.endGroup();
}

void MainWindow::selectAll() {
    if /* */ (toolpathActions.contains(GCode::Thermal) && toolpathActions[GCode::Thermal]->isChecked()) {
        for (QGraphicsItem* item : App::graphicsView()->scene()->items())
            if (item->type() == GiType::Preview)
                item->setSelected(true);
    } else if (toolpathActions.contains(GCode::Drill) && toolpathActions[GCode::Drill]->isChecked()) {
        for (QGraphicsItem* item : App::graphicsView()->scene()->items())
            if (item->type() == GiType::Preview)
                item->setSelected(true);
    } else {
        for (QGraphicsItem* item : App::graphicsView()->scene()->items())
            if (item->isVisible() && item->opacity() > 0)
                item->setSelected(true);
    }
}

void MainWindow::deSelectAll() {
    for (QGraphicsItem* item : App::graphicsView()->scene()->items())
        if (item->isVisible())
            item->setSelected(false);
}

void MainWindow::printDialog() {
    QPrinter printer(QPrinter::HighResolution);
    QPrintPreviewDialog preview(&printer, this);
    connect(&preview, &QPrintPreviewDialog::paintRequested, [](QPrinter* pPrinter) {
        // FIXME       ScopedTrue sTrue(App::graphicsView()->scene()->drawPdf_);
        QRectF rect;
        for (QGraphicsItem* item : App::graphicsView()->scene()->items())
            if (item->isVisible() && !item->boundingRect().isNull())
                rect |= item->boundingRect();
        QSizeF size(rect.size());

        QMarginsF margins(10, 10, 10, 10);
        pPrinter->setPageMargins(margins);
        pPrinter->setPageSize(QPageSize(size + QSizeF(margins.left() + margins.right(), margins.top() + margins.bottom()), QPageSize::Millimeter));

        pPrinter->setResolution(4800);

        QPainter painter(pPrinter);
        painter.setRenderHint(QPainter::Antialiasing);
        painter.setTransform(QTransform().scale(1.0, -1.0));
        painter.translate(0, -(pPrinter->resolution() / 25.4) * size.height());
        App::graphicsView()->scene()->render(&painter,
            QRectF(0, 0, pPrinter->width(), pPrinter->height()),
            rect,
            Qt::KeepAspectRatio /*IgnoreAspectRatio*/);
    });
    preview.exec();
}

void MainWindow::fileProgress(const QString& fileName, int max, int value) {
    if (max && !value) {
        QProgressDialog* pd = new QProgressDialog(this);
        pd->setCancelButton(nullptr);
        pd->setLabelText(fileName);
        pd->setMaximum(max);
        // pd->setModal(true);
        // pd->setWindowFlag(Qt::WindowCloseButtonHint, false);
        pd->show();
        progressDialogs_[fileName] = pd;
    } else if (max == 1 && value == 1) {
        progressDialogs_[fileName]->hide();
        progressDialogs_[fileName]->deleteLater();
        progressDialogs_.remove(fileName);
    } else
        progressDialogs_[fileName]->setValue(value);
}

void MainWindow::fileError(const QString& fileName, const QString& error) {
    qWarning() << "fileError " << fileName << error;

    static QDialog* fileErrordialog;
    static QTextBrowser* textBrowser;

    if (!fileErrordialog) {
        fileErrordialog = new QDialog(this);
        fileErrordialog->setObjectName(QString::fromUtf8("dialog"));
        fileErrordialog->setWindowTitle(tr("File open errors"));

        fileErrordialog->resize(600, 600);

        auto verticalLayout = new QVBoxLayout(fileErrordialog);
        verticalLayout->setObjectName(QString::fromUtf8("verticalLayout"));

        textBrowser = new QTextBrowser(fileErrordialog);
        textBrowser->setObjectName(QString::fromUtf8("textBrowser"));

        verticalLayout->addWidget(textBrowser);
        verticalLayout->setContentsMargins(6, 6, 6, 6);
        verticalLayout->setSpacing(6);
    }
    fileErrordialog->show();
    textBrowser->setTextColor(Qt::black);
    textBrowser->append(fileName);
    textBrowser->setTextColor(Qt::darkRed);
    textBrowser->append(error);
    textBrowser->append("");
}

void MainWindow::resetToolPathsActions() {
    delete dockWidget_->widget();
    dockWidget_->setWidget(nullptr);
    dockWidget_->setVisible(false);
    if (auto action {actionGroup.checkedAction()}; action)
        action->setChecked(false);
}

void MainWindow::documentWasModified() { setWindowModified(project_->isModified()); }

bool MainWindow::maybeSave() {
    if (!project_->isModified() && project_->size()) {
        return QMessageBox::warning(this, tr("Warning"), tr("Do you want to close this project?"), QMessageBox::Ok | QMessageBox::Cancel) == QMessageBox::Ok;
    } else if (!project_->size()) {
        return true;
    }

    const QMessageBox::StandardButton ret
        = QMessageBox::warning(this, tr("Warning"), tr("The document has been modified.\n"
                                                       "Do you want to save your changes?"),
            QMessageBox::Save | QMessageBox::Discard | QMessageBox::Cancel);
    switch (ret) {
    case QMessageBox::Save:
        return save();
    case QMessageBox::Cancel:
        return false;
    default:
        break;
    }
    return true;
}

void MainWindow::editGcFile(GCode::File* file) {
    switch (file->gtype()) {
    case GCode::Null:
    case GCode::Profile:
        // FIXME toolpathActions[GCode::Profile]->triggered();
        // FIXME reinterpret_cast<FormsUtil*>(dockWidget_->widget())->editFile(file);
        break;
    case GCode::Pocket:
    case GCode::Voronoi:
    case GCode::Thermal:
    case GCode::Drill:
    case GCode::GCodeProperties:
    case GCode::Raster:
    case GCode::LaserHLDI:
    default:
        break;
    }
}

bool MainWindow::saveFile(const QString& fileName) {
    bool ok;
    QApplication::setOverrideCursor(Qt::WaitCursor);
    if (ok = project_->save(fileName); ok) {
        setCurrentFile(fileName);
        statusBar()->showMessage(tr("File saved"), 2000);
    } else {
        QMessageBox::warning(this,
            tr("Warning"),
            tr("Cannot write file %1:\n%2.")
                .arg(QDir::toNativeSeparators(fileName))
                .arg("file.errorString()"));
    }
    QApplication::restoreOverrideCursor();

    return ok;
}

void MainWindow::setCurrentFile(const QString& fileName) {
    project_->setName(fileName);
    project_->setModified(false);
    setWindowModified(false);
    if (!project_->isUntitled())
        recentProjects.prependToRecentFiles(project_->name());
    closeAllAct_->setText(tr(R"(&Close project "%1")").arg(strippedName(project_->name())));
    setWindowFilePath(project_->name());
}

void MainWindow::addFileToPro(FileInterface* file) {
    if (project_->isUntitled()) {
        QString name(QFileInfo(file->name()).path());
        setCurrentFile(name + "/" + name.split('/').back() + ".g2g");
    }
    project_->addFile(file);
    recentFiles.prependToRecentFiles(file->name());
    ui.graphicsView->zoomFit();
}

QString MainWindow::strippedName(const QString& fullFileName) {
    return QFileInfo(fullFileName).fileName();
}

QMenu* MainWindow::createPopupMenu() {
    QMenu* menu = QMainWindow::createPopupMenu();
    menu->removeAction(dockWidget_->toggleViewAction());
    menu->removeAction(toolpathToolBar->toggleViewAction());
    menu->removeAction(ui.treeDockWidget->toggleViewAction());

    menu->addAction(tr("Icon size = 24"), [this]() { setIconSize(QSize(24, 24)); });
    menu->addAction(tr("Icon size = 48"), [this]() { setIconSize(QSize(48, 48)); });
    menu->addAction(tr("Icon size = 72"), [this]() { setIconSize(QSize(72, 72)); });

    qDebug() << menu->parent();

    return menu;
}

const QDockWidget* MainWindow::dockWidget() const { return dockWidget_; }

QDockWidget* MainWindow::dockWidget() { return dockWidget_; }

void MainWindow::translate(const QString& locale) {
    static std::vector<std::unique_ptr<QTranslator>> translators;
    translators.clear();
    QDir dir(qApp->applicationDirPath() + "/translations");
    for (auto&& str : dir.entryList(QStringList {"*" + locale + ".qm"}, QDir::Files)) {
        translators.emplace_back(std::make_unique<QTranslator>());
        if (translators.back()->load(str, dir.path()))
            qApp->installTranslator(translators.back().get());
    }
}

void MainWindow::loadFile(const QString& fileName) {
    if (!QFile(fileName).exists())
        return;
    lastPath = QFileInfo(fileName).absolutePath();
    if (fileName.endsWith(".g2g")) {
        if (closeProject()) {
            project_->open(fileName);
            setCurrentFile(fileName);
            QTimer::singleShot(100, Qt::CoarseTimer, ui.graphicsView, &GraphicsView::zoomFit);
            return;
        }
    } else {
        if (project_->contains(fileName) > -1 && QMessageBox::question(this, tr("Warning"), //
                                                     tr("Do you want to reload file %1?").arg(QFileInfo(fileName).fileName()), QMessageBox::Ok | QMessageBox::Cancel)
                == QMessageBox::Cancel)
            return;
        for (auto& [type, ptr] : App::filePlugins()) {
            if (ptr->thisIsIt(fileName)) {
                emit parseFile(fileName, int(type));
                return;
            }
        }
    }
    qDebug() << fileName;
}

void MainWindow::updateTheme() {

    if (App::settings().theme()) {
        qApp->setStyle(QStyleFactory::create("Fusion"));

        QColor baseColor;
        QColor disabledColor;
        QColor highlightColor;
        QColor linkColor;
        QColor windowColor;
        QColor windowTextColor;

        switch (App::settings().theme()) {
        case LightBlue:
            baseColor = QColor(230, 230, 230);
            disabledColor = QColor(127, 127, 127);
            highlightColor = QColor(61, 174, 233);
            linkColor = QColor(61, 174, 233);
            windowColor = QColor(200, 200, 200);
            windowTextColor = QColor(0, 0, 0);
            break;
        case LightRed:
            baseColor = QColor(230, 230, 230);
            disabledColor = QColor(127, 127, 127);
            highlightColor = QColor(218, 68, 83);
            linkColor = QColor(61, 174, 233);
            windowColor = QColor(200, 200, 200);
            windowTextColor = QColor(0, 0, 0);
            break;
        case DarkBlue:
            baseColor = QColor(40, 40, 40);
            disabledColor = QColor(60, 60, 60);
            highlightColor = QColor(61, 174, 233);
            linkColor = QColor(61, 174, 233);
            windowColor = QColor(60, 60, 60);
            windowTextColor = QColor(220, 220, 220);
            break;
        case DarkRed:
            baseColor = QColor(40, 40, 40);
            disabledColor = QColor(60, 60, 60);
            highlightColor = QColor(218, 68, 83);
            linkColor = QColor(61, 174, 233);
            windowColor = QColor(60, 60, 60);
            windowTextColor = QColor(220, 220, 220);
            break;
        }

        QPalette palette;

        palette.setBrush(QPalette::Text, windowTextColor);
        palette.setBrush(QPalette::ToolTipText, windowTextColor);
        palette.setBrush(QPalette::WindowText, windowTextColor);
        palette.setBrush(QPalette::ButtonText, windowTextColor);
        palette.setBrush(QPalette::HighlightedText, Qt::black);
        palette.setBrush(QPalette::BrightText, Qt::red);

        palette.setBrush(QPalette::Link, linkColor);
        palette.setBrush(QPalette::LinkVisited, highlightColor);

        palette.setBrush(QPalette::AlternateBase, windowColor);
        palette.setBrush(QPalette::Base, baseColor);
        palette.setBrush(QPalette::Button, windowColor);

        palette.setBrush(QPalette::Highlight, highlightColor);

        palette.setBrush(QPalette::ToolTipBase, windowTextColor);
        palette.setBrush(QPalette::Window, windowColor);

        palette.setBrush(QPalette::Disabled, QPalette::ButtonText, disabledColor);
        palette.setBrush(QPalette::Disabled, QPalette::HighlightedText, disabledColor);
        palette.setBrush(QPalette::Disabled, QPalette::Text, disabledColor);
        palette.setBrush(QPalette::Disabled, QPalette::Shadow, disabledColor);

        //        palette.setBrush(QPalette::Inactive, QPalette::ButtonText, disabledColor);
        //        palette.setBrush(QPalette::Inactive, QPalette::HighlightedText, disabledColor);
        //        palette.setBrush(QPalette::Inactive, QPalette::Text, disabledColor);
        //        palette.setBrush(QPalette::Inactive, QPalette::Shadow, disabledColor);

        qApp->setPalette(palette);
    } else {

        //        QPalette palette;

        //        palette.setCurrentColorGroup(QPalette::Active);

        //        palette.setBrush(QPalette::AlternateBase, QColor(0, 0, 0, 255));
        //        palette.setBrush(QPalette::Base, QColor(0, 0, 0, 255));
        //        palette.setBrush(QPalette::BrightText, QColor(0, 0, 0, 255));
        //        palette.setBrush(QPalette::Button, QColor(0, 0, 0, 255));
        //        palette.setBrush(QPalette::ButtonText, QColor(0, 0, 0, 255));
        //        palette.setBrush(QPalette::Dark, QColor(0, 0, 0, 255));
        //        palette.setBrush(QPalette::Highlight, QColor(0, 0, 0, 255));
        //        palette.setBrush(QPalette::HighlightedText, QColor(0, 0, 0, 255));
        //        palette.setBrush(QPalette::Light, QColor(0, 0, 0, 255));
        //        palette.setBrush(QPalette::Link, QColor(0, 0, 0, 255));
        //        palette.setBrush(QPalette::LinkVisited, QColor(0, 0, 0, 255));
        //        palette.setBrush(QPalette::Mid, QColor(0, 0, 0, 255));
        //        palette.setBrush(QPalette::Midlight, QColor(0, 0, 0, 255));
        //        palette.setBrush(QPalette::NoRole, QColor(0, 0, 0, 255));
        //        palette.setBrush(QPalette::PlaceholderText, QColor(0, 0, 0, 255));
        //        palette.setBrush(QPalette::Shadow, QColor(0, 0, 0, 255));
        //        palette.setBrush(QPalette::Text, QColor(0, 0, 0, 255));
        //        palette.setBrush(QPalette::ToolTipBase, QColor(0, 0, 0, 255));
        //        palette.setBrush(QPalette::ToolTipText, QColor(0, 0, 0, 255));
        //        palette.setBrush(QPalette::Window, QColor(0, 0, 0, 255));

        //        palette.setCurrentColorGroup(QPalette::Disabled);
        //        palette.setBrush(QPalette::AlternateBase, QColor(0, 0, 0, 255));
        //        palette.setBrush(QPalette::Base, QColor(0, 0, 0, 255));
        //        palette.setBrush(QPalette::BrightText, QColor(0, 0, 0, 255));
        //        palette.setBrush(QPalette::Button, QColor(0, 0, 0, 255));
        //        palette.setBrush(QPalette::ButtonText, QColor(0, 0, 0, 255));
        //        palette.setBrush(QPalette::Dark, QColor(0, 0, 0, 255));
        //        palette.setBrush(QPalette::Highlight, QColor(0, 0, 0, 255));
        //        palette.setBrush(QPalette::HighlightedText, QColor(0, 0, 0, 255));
        //        palette.setBrush(QPalette::Light, QColor(0, 0, 0, 255));
        //        palette.setBrush(QPalette::Link, QColor(0, 0, 0, 255));
        //        palette.setBrush(QPalette::LinkVisited, QColor(0, 0, 0, 255));
        //        palette.setBrush(QPalette::Mid, QColor(0, 0, 0, 255));
        //        palette.setBrush(QPalette::Midlight, QColor(0, 0, 0, 255));
        //        palette.setBrush(QPalette::NoRole, QColor(0, 0, 0, 255));
        //        palette.setBrush(QPalette::PlaceholderText, QColor(0, 0, 0, 255));
        //        palette.setBrush(QPalette::Shadow, QColor(0, 0, 0, 255));
        //        palette.setBrush(QPalette::Text, QColor(0, 0, 0, 255));
        //        palette.setBrush(QPalette::ToolTipBase, QColor(0, 0, 0, 255));
        //        palette.setBrush(QPalette::ToolTipText, QColor(0, 0, 0, 255));
        //        palette.setBrush(QPalette::Window, QColor(0, 0, 0, 255));

        //        palette.setCurrentColorGroup(QPalette::Inactive);
        //        palette.setBrush(QPalette::AlternateBase, QColor(0, 0, 0, 255));
        //        palette.setBrush(QPalette::Base, QColor(0, 0, 0, 255));
        //        palette.setBrush(QPalette::BrightText, QColor(0, 0, 0, 255));
        //        palette.setBrush(QPalette::Button, QColor(0, 0, 0, 255));
        //        palette.setBrush(QPalette::ButtonText, QColor(0, 0, 0, 255));
        //        palette.setBrush(QPalette::Dark, QColor(0, 0, 0, 255));
        //        palette.setBrush(QPalette::Highlight, QColor(0, 0, 0, 255));
        //        palette.setBrush(QPalette::HighlightedText, QColor(0, 0, 0, 255));
        //        palette.setBrush(QPalette::Light, QColor(0, 0, 0, 255));
        //        palette.setBrush(QPalette::Link, QColor(0, 0, 0, 255));
        //        palette.setBrush(QPalette::LinkVisited, QColor(0, 0, 0, 255));
        //        palette.setBrush(QPalette::Mid, QColor(0, 0, 0, 255));
        //        palette.setBrush(QPalette::Midlight, QColor(0, 0, 0, 255));
        //        palette.setBrush(QPalette::NoRole, QColor(0, 0, 0, 255));
        //        palette.setBrush(QPalette::PlaceholderText, QColor(0, 0, 0, 255));
        //        palette.setBrush(QPalette::Shadow, QColor(0, 0, 0, 255));
        //        palette.setBrush(QPalette::Text, QColor(0, 0, 0, 255));
        //        palette.setBrush(QPalette::ToolTipBase, QColor(0, 0, 0, 255));
        //        palette.setBrush(QPalette::ToolTipText, QColor(0, 0, 0, 255));
        //        palette.setBrush(QPalette::Window, QColor(0, 0, 0, 255));

        //        enum ColorRole { WindowText,
        //            Button,
        //            Light,
        //            Midlight,
        //            Dark,
        //            Mid,
        //            Text,
        //            BrightText,
        //            ButtonText,
        //            Base,
        //            Window,
        //            Shadow,
        //            Highlight,
        //            HighlightedText,
        //            Link,
        //            LinkVisited,
        //            AlternateBase,
        //            NoRole,
        //            ToolTipBase,
        //            ToolTipText,
        //            PlaceholderText,
        //        };

        //        palette.setBrush(QPalette::Disabled, QPalette::AlternateBase, brush13);
        //        palette.setBrush(QPalette::Disabled, QPalette::Base, brush01);
        //        palette.setBrush(QPalette::Disabled, QPalette::BrightText, brush00);
        //        palette.setBrush(QPalette::Disabled, QPalette::Button, brush01);
        //        palette.setBrush(QPalette::Disabled, QPalette::ButtonText, brush00);
        //        palette.setBrush(QPalette::Disabled, QPalette::Dark, brush04);
        //        palette.setBrush(QPalette::Disabled, QPalette::Light, brush02);
        //        palette.setBrush(QPalette::Disabled, QPalette::Mid, brush05);
        //        palette.setBrush(QPalette::Disabled, QPalette::Midlight, brush03);
        //        palette.setBrush(QPalette::Disabled, QPalette::Shadow, brush07);
        //        palette.setBrush(QPalette::Disabled, QPalette::Text, brush00);
        //        palette.setBrush(QPalette::Disabled, QPalette::ToolTipBase, brush08);
        //        palette.setBrush(QPalette::Disabled, QPalette::ToolTipText, brush07);
        //        palette.setBrush(QPalette::Disabled, QPalette::Window, brush01);
        //        palette.setBrush(QPalette::Disabled, QPalette::WindowText, brush07);

        //        palette.setBrush(QPalette::Inactive, QPalette::AlternateBase, brush13);
        //        palette.setBrush(QPalette::Inactive, QPalette::Base, brush00);
        //        palette.setBrush(QPalette::Inactive, QPalette::BrightText, brush00);
        //        palette.setBrush(QPalette::Inactive, QPalette::Button, brush09);
        //        palette.setBrush(QPalette::Inactive, QPalette::ButtonText, brush07);
        //        palette.setBrush(QPalette::Inactive, QPalette::Dark, brush11);
        //        palette.setBrush(QPalette::Inactive, QPalette::Light, brush00);
        //        palette.setBrush(QPalette::Inactive, QPalette::Mid, brush11);
        //        palette.setBrush(QPalette::Inactive, QPalette::Midlight, brush10);
        //        palette.setBrush(QPalette::Inactive, QPalette::Shadow, brush12);
        //        palette.setBrush(QPalette::Inactive, QPalette::Text, brush07);
        //        palette.setBrush(QPalette::Inactive, QPalette::ToolTipBase, brush08);
        //        palette.setBrush(QPalette::Inactive, QPalette::ToolTipText, brush07);
        //        palette.setBrush(QPalette::Inactive, QPalette::Window, brush09);
        //        palette.setBrush(QPalette::Inactive, QPalette::WindowText, brush07);
        //        qApp->setPalette(palette);
    }

    // if (QOperatingSystemVersion::currentType() == QOperatingSystemVersion::Windows && QOperatingSystemVersion::current().majorVersion() > 7) {
    // App::mainWindow()->setStyleSheet("QGroupBox, .QFrame {"
    // //"background-color: white;"
    // "border: 1px solid gray; }"
    // "QGroupBox { margin-top: 3ex; }" /* leave space at the top for the title */
    // "QGroupBox::title {"
    // "subcontrol-origin: margin;"
    // "subcontrol-position: top center; }" /* position at the top center */
    // );
    // } else {
    // App::mainWindow()->setStyleSheet("QGroupBox, .QFrame {"
    // //"background-color: white;"
    // "border: 1px solid gray;"
    // "border-radius: 3px; }" // Win 7 or other
    // "QGroupBox { margin-top: 3ex; }" /* leave space at the top for the title */
    // "QGroupBox::title {"
    // "subcontrol-origin: margin;"
    // "subcontrol-position: top center; }" /* position at the top center */
    // );
    // }

    QIcon::setThemeName(App::settings().theme() < DarkBlue ? "ggeasy-light" : "ggeasy-dark");
    if (App::mainWindow() && App::mainWindow()->isVisible())
        SettingsDialog().show();
}

void MainWindow::setDockWidget(QWidget* dwContent) {
    if (!dwContent)
        exit(-66);

    delete dockWidget_->widget();
    dockWidget_->setWidget(dwContent);
    dockWidget_->setWindowTitle(dwContent->windowTitle());
    if (auto pbClose {dwContent->findChild<QPushButton*>("pbClose")}; pbClose)
        connect(pbClose, &QPushButton::clicked, this, &MainWindow::resetToolPathsActions);
    dockWidget_->show();
}

void MainWindow::open() {
    QStringList files(QFileDialog::getOpenFileNames(
        this,
        tr("Open File"),
        lastPath,
        tr("Any (*.*);;Gerber/Excellon (*.gbr *.exc *.drl);;Project (*.g2g)")));
    if (files.isEmpty())
        return;

    if (files.filter(QRegularExpression(".+g2g$")).size()) {
        loadFile(files.at(files.indexOf(QRegularExpression(".+g2g$"))));
        return;
    } else {
        for (QString& fileName : files) {
            loadFile(fileName);
        }
    }
    // QString name(QFileInfo(files.first()).path());
    // setCurrentFile(name + "/" + name.split('/').back() + ".g2g");
}

bool MainWindow::save() {
    if (project_->isUntitled())
        return saveAs();
    else
        return saveFile(project_->name());
}

bool MainWindow::saveAs() {
    QString file(
        QFileDialog::getSaveFileName(this, tr("Open File"), project_->name(), tr("Project (*.g2g)")));
    if (file.isEmpty())
        return false;
    return saveFile(file);
}

void MainWindow::showEvent(QShowEvent* event) {
    // toolpathActionList[GCode::GCodeProperties]->trigger();//////////////////////////////////////////////////////
    QMainWindow::showEvent(event);
}

void MainWindow::changeEvent(QEvent* event) {
    // В случае получения события изменения языка приложения
    if (event->type() == QEvent::LanguageChange)
        ui.retranslateUi(this); // переведём окно заново
}

bool MainWindow::eventFilter(QObject* watched, QEvent* event) {
    if (0 && watched == menuBar()) {
        static QPoint pt;
        auto mEvent = reinterpret_cast<QMouseEvent*>(event);
        switch (event->type()) {
        case QEvent::MouseMove:
            if (!pt.isNull())
                setGeometry(geometry().translated(mEvent->pos() - pt));
            break;
        case QEvent::MouseButtonPress:
            pt = mEvent->pos();
            break;
        case QEvent::MouseButtonRelease:
            pt = {};
            break;
        default:;
        }
    }
    if (watched == dockWidget_ && event->type() == QEvent::Close) {
        resetToolPathsActions();
    }
    return QMainWindow::eventFilter(watched, event);
}

void MainWindow::Ui::setupUi(QMainWindow* MainWindow) {
    if (MainWindow->objectName().isEmpty())
        MainWindow->setObjectName(QString::fromUtf8("MainWindow"));
    MainWindow->resize(1600, 1000);
    MainWindow->setWindowTitle(QString::fromUtf8("[*] GGEasy"));
    MainWindow->setDockOptions(QMainWindow::AllowTabbedDocks);
    centralwidget = new QWidget(MainWindow);
    centralwidget->setObjectName(QString::fromUtf8("centralwidget"));
    horizontalLayout = new QHBoxLayout(centralwidget);
    horizontalLayout->setSpacing(0);
    horizontalLayout->setObjectName(QString::fromUtf8("horizontalLayout"));
    horizontalLayout->setContentsMargins(3, 3, 3, 3);
    graphicsView = new GraphicsView(centralwidget);
    graphicsView->setObjectName(QString::fromUtf8("graphicsView"));
    graphicsView->setTransformationAnchor(QGraphicsView::AnchorUnderMouse);
    graphicsView->setResizeAnchor(QGraphicsView::AnchorUnderMouse);

    horizontalLayout->addWidget(graphicsView);

    MainWindow->setCentralWidget(centralwidget);
    menubar = new QMenuBar(MainWindow);
    menubar->setObjectName(QString::fromUtf8("menubar"));
    menubar->setGeometry(QRect(0, 0, 1600, 26));
    MainWindow->setMenuBar(menubar);
    statusbar = new QStatusBar(MainWindow);
    statusbar->setObjectName(QString::fromUtf8("statusbar"));
    MainWindow->setStatusBar(statusbar);
    treeDockWidget = new QDockWidget(MainWindow);
    treeDockWidget->setObjectName(QString::fromUtf8("treeDockWidget"));
    treeDockWidget->setMinimumSize(QSize(100, 119));
    treeDockWidget->setFeatures(QDockWidget::DockWidgetFloatable | QDockWidget::DockWidgetMovable);
    treeDockWidget->setAllowedAreas(Qt::LeftDockWidgetArea | Qt::RightDockWidgetArea);
    widget = new QWidget();
    widget->setObjectName(QString::fromUtf8("widget"));
    verticalLayout = new QVBoxLayout(widget);
    verticalLayout->setSpacing(6);
    verticalLayout->setObjectName(QString::fromUtf8("verticalLayout"));
    verticalLayout->setContentsMargins(3, 3, 3, 3);
    treeView = new FileTree::View(widget);
    treeView->setObjectName(QString::fromUtf8("treeView"));
    treeView->setSelectionMode(QAbstractItemView::ExtendedSelection);

    verticalLayout->addWidget(treeView);

    treeDockWidget->setWidget(widget);
    MainWindow->addDockWidget(Qt::LeftDockWidgetArea, treeDockWidget);

    retranslateUi(MainWindow);

    QMetaObject::connectSlotsByName(MainWindow);
}

void MainWindow::Ui::retranslateUi(QMainWindow* MainWindow) {
    treeDockWidget->setWindowTitle(QCoreApplication::translate("MainWindow", "Files", nullptr));
    (void)MainWindow;
}

#include "moc_mainwindow.cpp"<|MERGE_RESOLUTION|>--- conflicted
+++ resolved
@@ -112,19 +112,6 @@
         int k = 100;
 
         if (0) {
-<<<<<<< HEAD
-            QDir dir(R"(E:\YandexDisk\G2G\RefUcamco Gerber\pcb_fabrication_data_in_gerber_example_2)");
-            // QDir dir("D:/Gerber Test Files/CopperCAM/");
-            // QDir dir("C:/Users/X-Ray/Documents/3018/CNC");
-            // QDir dir("E:/PRO/Новая папка/en.stm32f746g-disco_gerber/gerber_B01");
-            if (!dir.exists())
-                break;
-            for (QString str : dir.entryList({"*.gbr"}, QDir::Files)) {
-                str = dir.path() + '/' + str;
-                QTimer::singleShot(i += k, [this, str] { loadFile(str); });
-                //                break;
-            }
-=======
             QDir dir(R"(C:\Users\bakiev\Documents\TopoR\Examples\Example_02)");
             // QDir dir("D:/Gerber Test Files/CopperCAM/");
             // QDir dir("C:/Users/X-Ray/Documents/3018/CNC");
@@ -135,7 +122,6 @@
                     QTimer::singleShot(i += k, [this, str] { loadFile(str); });
                     // break;
                 }
->>>>>>> 8a9e2be9
         }
 
         // file:///C:/Users/X-Ray/YandexDisk/Табуретка2/Фрагмент3_1.dxf
