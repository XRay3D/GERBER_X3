--- conflicted
+++ resolved
@@ -119,11 +119,8 @@
     readSettings();
     toolpathActions[GCode::GCodeProperties]->triggered();
 
-<<<<<<< HEAD
-    if (1 && qApp->applicationDirPath().contains("GERBER_X3/bin")) { // NOTE (need for debug)
-=======
     if (0 && qApp->applicationDirPath().contains("GERBER_X3/bin")) { // NOTE (need for debug)
->>>>>>> 20f3a267
+
         int i = 0;
         int k = 100;
 
