#pragma once

#include <QString>
#include <chrono>
#include <map>
#include <string_view>

using nanoseconds = std::nano;
using microseconds = std::micro;
using milliseconds = std::milli;
using seconds = std::ratio<1>;
using minutes = std::ratio<60>;
using hours = std::ratio<3600>;
using std::is_same_v;
template <class T = seconds>
    requires //
    is_same_v<T, nanoseconds> || //
    is_same_v<T, microseconds> || //
    is_same_v<T, milliseconds> || //
    is_same_v<T, seconds> || //
    is_same_v<T, minutes> || //
    is_same_v<T, hours> //
    struct Timer {
#ifdef __gnu_linux__
    const std::chrono::time_point<std::chrono::system_clock, std::chrono::nanoseconds> t1;
#else
    const std::chrono::time_point<std::chrono::steady_clock> t1;
#endif
    const std::string_view stringView;
    static inline std::map<std::string_view, std::pair<size_t, double>> avgMap;

    constexpr Timer(std::string_view name, T = {})
        : t1 { std::chrono::high_resolution_clock::now() }
        , stringView { name }
    {
    }

    ~Timer()
    {
        using std::chrono::duration;
        using std::chrono::high_resolution_clock;

        duration<double, T> timeout { high_resolution_clock::now() - t1 };

        auto& [ctr, avg] = avgMap[stringView];
        avg += timeout.count();
        ++ctr;

        /**/ if constexpr (std::is_same_v<T, nanoseconds>)
            qDebug("%s\n-> %1.3f (avg %1.3f) nanoseconds", stringView.data(), timeout.count(), avg / ctr);
        else if constexpr (std::is_same_v<T, microseconds>)
            qDebug("%s\n-> %1.3f (avg %1.3f) microseconds", stringView.data(), timeout.count(), avg / ctr);
        else if constexpr (std::is_same_v<T, milliseconds>)
            qDebug("%s\n-> %1.3f (avg %1.3f) milliseconds", stringView.data(), timeout.count(), avg / ctr);
        else if constexpr (std::is_same_v<T, seconds>)
            qDebug("%s\n-> %1.3f (avg %1.3f) seconds", stringView.data(), timeout.count(), avg / ctr);
        else if constexpr (std::is_same_v<T, minutes>)
            qDebug("%s\n-> %1.3f (avg %1.3f) minutes", stringView.data(), timeout.count(), avg / ctr);
        else if constexpr (std::is_same_v<T, hours>)
            qDebug("%s\n-> %1.3f (avg %1.3f) hours", stringView.data(), timeout.count(), avg / ctr);
    }
};
template <class T>
Timer(std::string_view, T) -> Timer<T>;

inline auto toU16StrView(const QString& str)
{
    return std::u16string_view(reinterpret_cast<const char16_t*>(str.utf16()), str.size());
}

template <class T>
struct CtreCapTo {
    T& cap;
    CtreCapTo(T& cap)/*requires class ctre::captured_content<0,void>::storage<class std::_String_view_iterator<struct std::char_traits<char16_t>>>*/
        : cap { cap }
    {
    }
<<<<<<< HEAD

    auto toDouble() const { return QString(*this).toDouble(); }
    auto toInt() const { return QString(*this).toInt(); }

    operator QString() const { return QString(reinterpret_cast<const QChar*>(cap.data()), static_cast<size_t>(cap.size())); }

    operator double() const { return toDouble(); }
    operator int() const { return toInt(); }
=======
    operator QString() const { return QString(reinterpret_cast<const QChar*>(cap.data()), cap.size()); }

    inline operator int() const { return toInt(); }
    inline operator double() const { return toDouble(); }

    auto toInt(bool* ok = nullptr) const { return QString(reinterpret_cast<const QChar*>(cap.data()), cap.size()).toInt(ok); }
    auto toDouble(bool* ok = nullptr) const { return QString(reinterpret_cast<const QChar*>(cap.data()), cap.size()).toDouble(ok); }
>>>>>>> eaa00844
};
template <class T>
CtreCapTo(T) -> CtreCapTo<T>;<|MERGE_RESOLUTION|>--- conflicted
+++ resolved
@@ -75,7 +75,6 @@
         : cap { cap }
     {
     }
-<<<<<<< HEAD
 
     auto toDouble() const { return QString(*this).toDouble(); }
     auto toInt() const { return QString(*this).toInt(); }
@@ -84,15 +83,7 @@
 
     operator double() const { return toDouble(); }
     operator int() const { return toInt(); }
-=======
-    operator QString() const { return QString(reinterpret_cast<const QChar*>(cap.data()), cap.size()); }
 
-    inline operator int() const { return toInt(); }
-    inline operator double() const { return toDouble(); }
-
-    auto toInt(bool* ok = nullptr) const { return QString(reinterpret_cast<const QChar*>(cap.data()), cap.size()).toInt(ok); }
-    auto toDouble(bool* ok = nullptr) const { return QString(reinterpret_cast<const QChar*>(cap.data()), cap.size()).toDouble(ok); }
->>>>>>> eaa00844
 };
 template <class T>
 CtreCapTo(T) -> CtreCapTo<T>;