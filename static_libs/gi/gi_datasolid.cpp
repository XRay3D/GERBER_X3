// This is an open source non-commercial project. Dear PVS-Studio, please check it.
// PVS-Studio Static Code Analyzer for C, C++, C#, and Java: https://pvs-studio.com
/********************************************************************************
 * Author    :  Damir Bakiev                                                    *
 * Version   :  na                                                              *
 * Date      :  March 25, 2023                                                  *
 * Website   :  na                                                              *
 * Copyright :  Damir Bakiev 2016-2023                                          *
 * License   :                                                                  *
 * Use, modification & distribution is subject to Boost Software License Ver 1. *
 * http://www.boost.org/LICENSE_1_0.txt                                         *
 ********************************************************************************/
#include "gi_datasolid.h"

#include "abstract_file.h"
#include "graphicsview.h"
#include <QElapsedTimer>
#include <QPainter>
#include <QPropertyAnimation>
#include <QStyleOptionGraphicsItem>

namespace Gi {

DataFill::DataFill(Paths& paths, AbstractFile* file)
    : Item(file)
    , paths_{paths} {
    for(Path path: paths) {
        if(path.size() && path.back() != path.front())
            path.push_back(path.front());
        shape_.addPolygon(~path);
    }
    boundingRect_ = shape_.boundingRect();
    setAcceptHoverEvents(true);
    setFlag(ItemIsSelectable, true);
}

DataFill::~DataFill() { }

void DataFill::paint(QPainter* painter, const QStyleOptionGraphicsItem* /*option*/, QWidget* /*widget*/) {
    // FIXME   if (App::drawPdf()) {
    //        painter->setBrush(Qt::black);
    //        painter->setPen(Qt::NoPen);
    //        painter->drawPath(shape_);
    //        return;
    //    }

    painter->setBrush(bodyColor_);
    painter->setPen(Qt::NoPen);
    //    for (auto&& poly : shape_.toFillPolygons())
    //        painter->drawPolygon(poly);
    painter->drawPath(shape_);

    //    pen_.setWidthF(option->state & QStyle::State_Selected
    //                || option->state & QStyle::State_MouseOver
    //            ? 2.0 * scaleFactor()
    //            : 0);
    pen_.setColor(pathColor_);
    painter->strokePath(shape_, pen_);
}

int DataFill::type() const { return Type::DataSolid; }

void DataFill::redraw() {
    //    shape_ = QPainterPath();
    //    for (Path path : qAsConst(paths_)) {
    //        path.push_back(path.front());
    //        shape_.addPolygon(path);
    //    }
    setPos({1, 1}); // костыли
    setPos({0, 0});
    // update();
}

<<<<<<< HEAD
void DataFill::setPaths(Paths paths, int alternate) {
    auto t{transform()};
    auto a{qRadiansToDegrees(asin(t.m12()))};
=======
Paths& GiDataSolid::getPaths() {
    return paths_;
}

void GiDataSolid::setPaths(Paths paths, int alternate) {
    auto t {transform()};
    auto a {qRadiansToDegrees(asin(t.m12()))};
>>>>>>> 1b3a9a06
    t = t.rotateRadians(-t.m12());
    auto x{t.dx()};
    auto y{t.dy()};

    // reverse transform
    t = {};
    t.rotate(-a);
    t.translate(-x, -y);

    shape_ = {};
    for(auto&& path: paths)
        shape_.addPolygon(t.map(~path));
    paths_ = std::move(paths);

    redraw();
}

void DataFill::changeColor() {
    //    auto animation = new QPropertyAnimation{this, "bodyColor"};
    //    animation->setEasingCurve(QEasingCurve(QEasingCurve::Linear));
    //    animation.setDuration(100);
    //    animation.setStartValue(bodyColor_);

    bodyColor_ = colorPtr_ ? *colorPtr_ : color_;

    switch(colorState) {
    case Default:
        break;
    case Hovered:
    case Selected:
        bodyColor_.setAlpha(255);
        break;
    case Hovered | Selected:
        bodyColor_.setAlpha(255);
        bodyColor_ = bodyColor_.lighter(150);
        break;
    }

    pathColor_ = colorPtr_ ? *colorPtr_ : color_;
    pathColor_.setAlpha(100);
    switch(colorState) {
    case Default:
        //        pathColor_.setAlpha(100);
        break;
    case Hovered:
        pathColor_.setAlpha(255);
        //        pathColor_ = pathColor_.darker(125);
        break;
    case Selected:
        pathColor_.setAlpha(150);
        break;
    case Hovered | Selected:
        pathColor_.setAlpha(255);
        pathColor_ = pathColor_.lighter(150);
        break;
    }

    //    animation.setEndValue(bodyColor_);
    //    animation.start();
}

} // namespace Gi<|MERGE_RESOLUTION|>--- conflicted
+++ resolved
@@ -71,19 +71,13 @@
     // update();
 }
 
-<<<<<<< HEAD
+Paths& DataFill::getPaths() {
+    return paths_;
+}
+
 void DataFill::setPaths(Paths paths, int alternate) {
     auto t{transform()};
     auto a{qRadiansToDegrees(asin(t.m12()))};
-=======
-Paths& GiDataSolid::getPaths() {
-    return paths_;
-}
-
-void GiDataSolid::setPaths(Paths paths, int alternate) {
-    auto t {transform()};
-    auto a {qRadiansToDegrees(asin(t.m12()))};
->>>>>>> 1b3a9a06
     t = t.rotateRadians(-t.m12());
     auto x{t.dx()};
     auto y{t.dy()};
