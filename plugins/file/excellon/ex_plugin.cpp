--- conflicted
+++ resolved
@@ -78,21 +78,11 @@
 
     // return data.startsWith("M48") && data.endsWith("M30");
 
-<<<<<<< HEAD
-    while (in.readLineInto(&line)) {
-        auto data {toU16StrView(line)};
-        if (ctre::match<regex1>(data))
-            return true;
-        if (ctre::match<regex2>(data))
-            return true;
-    }
-=======
     int toolCount {};
     for (auto [whole, var] : ctre::multiline_range<R"(^(T\d+).*)">(data))
         if (var)
             if (++toolCount >= 2) //++toolCount;
                 break;
->>>>>>> 8a9e2be9
 
     return data.startsWith("M48") && data.endsWith("M30") && toolCount >= 2;
 }
