--- conflicted
+++ resolved
@@ -21,11 +21,6 @@
 #include <cassert>
 #include <forward_list>
 #include <qglobal.h>
-<<<<<<< HEAD
-=======
-#include <qpainterpath.h>
->>>>>>> 7453e563
-#include <set>
 #include <utility>
 
 namespace Gerber {
@@ -185,38 +180,7 @@
     if(Settings::cleanPolygons())
         CleanPaths(mergedPaths_, Settings::cleanPolygonsDist() * uScale);
 
-<<<<<<< HEAD
-    std::set<QPointF> set;
-=======
-    // std::set<Point> set;
-    QPainterPath pp;
->>>>>>> 7453e563
-    for(auto&& p: std::views::join(mergedPaths_)) {
-        auto pc = ~GetZ(p);
-        if(pc.isNull()) continue;
-        auto pr = ~p;
-        QLineF line{pc, pr};
-        auto len = line.length();
-        QRectF r{
-            pc - QPointF{len, len},
-            pc + QPointF{len, len}
-        };
-<<<<<<< HEAD
-        if(set.emplace(pc).second)
-            App::grView().scene()->addEllipse(r, {Qt::white, 0.0})->setZValue(std::numeric_limits<double>::max());
-        App::grView().scene()->addLine(line, {Qt::gray, 0.0})->setZValue(std::numeric_limits<double>::max());
-    }
-=======
-        // if(set.emplace(p).second)
-        // pp.addEllipse(pc, len, len);
-        pp.addEllipse(r);
-        pp.moveTo(pc);
-        pp.lineTo(pr);
-        // App::grView().scene()->addEllipse(r, {Qt::white, 0.0})->setZValue(std::numeric_limits<double>::max());
-        // App::grView().scene()->addLine(line, {Qt::gray, 0.0})->setZValue(std::numeric_limits<double>::max());
-    }
-    App::grView().scene()->addPath(pp, {Qt::gray, 0.0})->setZValue(std::numeric_limits<double>::max());
->>>>>>> 7453e563
+    TestPaths(mergedPaths_);
 
     return mergedPaths_;
 }
