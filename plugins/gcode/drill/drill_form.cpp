// This is an open source non-commercial project. Dear PVS-Studio, please check it.
// PVS-Studio Static Code Analyzer for C, C++, C#, and Java: https://pvs-studio.com
/********************************************************************************
 * Author    :  Damir Bakiev                                                    *
 * Version   :  na                                                              *
 * Date      :  March 25, 2023                                                  *
 * Website   :  na                                                              *
 * Copyright :  Damir Bakiev 2016-2023                                          *
 * License   :                                                                  *
 * Use, modification & distribution is subject to Boost Software License Ver 1. *
 * http://www.boost.org/LICENSE_1_0.txt                                         *
 *******************************************************************************/
#include "drill_form.h"
#include "gi_point.h"
#include "tool_database.h"
#include "ui_drillform.h"

#include "drill_gi_preview.h"
#include "drill_header.h"
#include "drill_model.h"

// #include "file.h"
// #include "gi_point.h"
// #include "gi_preview.h"
#include "graphicsview.h"
// #include "project.h"
// #include "settings.h"
// #include "tool_pch.h"

#include "pocketoffset/pocketoffset.h"
#include "profile/profile.h"

#include <QHeaderView>
#include <QMenu>
#include <QMessageBox>
#include <QPainter>
#include <QThread>
#include <QTimer>
#include <QToolBar>
#include <QWidget>
#include <set>

namespace Drilling {

Paths offset(const Path& path, double offset, bool fl = false) {
    // ClipperOffset cpOffset;
    // cpOffset.AddPath(path, JT::Round, fl ? ET::Round : ET::Round);
    // Paths tmpPpaths = cpOffset.Execute(offset * uScale);
    Paths tmpPpaths = Inflate({path}, offset * uScale, JT::Round, fl ? ET::Round : ET::Round);
    for(Path& tmpPath: tmpPpaths)
        tmpPath.push_back(tmpPath.front());
    return tmpPpaths;
}

/////////////////////////////////////////////

Form::Form(GCode::Plugin* plugin, QWidget* parent)
    : GCode::BaseForm(plugin, nullptr, parent)
    , ui(new Ui::DrillForm) {
    ui->setupUi(content);

    grid->setRowStretch(2, 1);
    grid->setRowStretch(7, 0);

    initToolTable();

    pbCreate->setEnabled(false);
    ui->rb_drilling->setChecked(true);

    {
        MySettings settings;
        settings.beginGroup("DrillForm");
        settings.getValue(ui->rbConventional, true);
        settings.getValue(ui->rb_drilling, true);
        settings.getValue(ui->rb_in, true);
        settings.getValue(ui->rb_on);
        settings.getValue(ui->rb_out);
        settings.getValue(ui->rb_pocket);
        settings.getValue(ui->rb_profile);
        settings.getValue(ui->rbClimb);
        settings.getValue(ui->chbxZoomToSelected);
        settings.endGroup();
    }

    //
    connect(ui->pbPickUpTools, &QPushButton::clicked, this, &Form::pickUpTool);
    connect(ui->rb_drilling, &QRadioButton::clicked, this, &Form::updateState);
    connect(ui->rb_in, &QRadioButton::clicked, this, &Form::updateState);
    connect(ui->rb_on, &QRadioButton::clicked, this, &Form::updateState);
    connect(ui->rb_out, &QRadioButton::clicked, this, &Form::updateState);
    connect(ui->rb_pocket, &QRadioButton::clicked, this, &Form::updateState);
    connect(ui->rb_profile, &QRadioButton::clicked, this, &Form::updateState);

    updateButtonIconSize();
    updateState();
    updateFiles();
    setWindowTitle(tr("GCType::Drill Toolpath"));
    App::setDrillForm(this);
}

Form::~Form() {
    App::setDrillForm(nullptr);

    MySettings settings;
    settings.beginGroup("DrillForm");
    settings.setValue(ui->rbClimb);
    settings.setValue(ui->rbConventional);
    settings.setValue(ui->rb_drilling);
    settings.setValue(ui->rb_in);
    settings.setValue(ui->rb_on);
    settings.setValue(ui->rb_out);
    settings.setValue(ui->rb_pocket);
    settings.setValue(ui->rb_profile);
    settings.setValue(ui->chbxZoomToSelected);
    settings.endGroup();

    // for (auto* var : App::grView().items<Gi::DataSolid>())
    // delete var;

    delete ui;
}

using GrTy = GraphicObject::Type;
Criteria criterias[]{
    {
        std::vector{GraphicObject::FlStamp} //
    },
};

void Form::updateFiles() {
    disconnect(ui->cbxFile, &QComboBox::currentIndexChanged, this, &Form::on_cbxFileCurrentIndexChanged);
    ui->cbxFile->clear();

    for(auto file: App::project().files()) {
        auto gos = file->getDataForGC(criterias, GCType::Drill, true);
        if(gos.size())
            ui->cbxFile->addItem(file->icon(), file->shortName(), QVariant::fromValue(file));
    }

    if(ui->cbxFile->count())
        on_cbxFileCurrentIndexChanged();

    connect(ui->cbxFile, &QComboBox::currentIndexChanged, this, &Form::on_cbxFileCurrentIndexChanged);
}

bool Form::canToShow() {
    // if (App::project().files(FileType::Excellon).size() > 0)
    return true;

    // QComboBox cbx;
    // for (auto type : {FileType::Gerber_, FileType::Dxf_}) {
    // for (auto file : App::project().files(type)) {
    // App::filePlugin(int(file->type()))->addToGcForm(file, &cbx);
    // if (cbx.count())
    // return true;
    // }
    // }
    // QMessageBox::information(nullptr, "", tr("No data to process."));
    // return false;
}

void Form::initToolTable() {
    ui->toolTable->setIconSize(QSize(IconSize, IconSize));
    ui->toolTable->setContextMenuPolicy(Qt::CustomContextMenu);
    ui->toolTable->horizontalHeader()->setContextMenuPolicy(Qt::CustomContextMenu);
    ui->toolTable->setWordWrap(false);
    ui->toolTable->horizontalHeader()->setMinimumHeight(ui->toolTable->verticalHeader()->defaultSectionSize());

    connect(ui->toolTable, &QTableView::customContextMenuRequested, this, &Form::on_customContextMenuRequested);

    connect(ui->toolTable->horizontalHeader(), &QHeaderView::customContextMenuRequested, this, &Form::customContextMenuRequested);
    connect(ui->toolTable, &QTableView::doubleClicked, this, &Form::on_doubleClicked);

    auto cornerButton = ui->toolTable->findChild<QAbstractButton*>();
    if(!cornerButton)
        exit(-67);
    header = new Header{Qt::Vertical, ui->toolTable};
    ui->toolTable->setVerticalHeader(header);
    checkBox = new QCheckBox{cornerButton};
    checkBox->setFocusPolicy(Qt::NoFocus);
    checkBox->setGeometry(Header::getRect(cornerButton->rect()) /*.translated(1, -4)*/);
    connect(checkBox, &QCheckBox::clicked, [this](bool checked) {
        if(1) { // NOTE CheckBox behavior #112
            Qt::CheckState state = header->checkBoxState;
            header->setAll(checked ? (state == Qt::Unchecked ? 1 : 0) : 0);
        } else {
            // qWarning() << checkBox->isChecked() << checkBox->isTristate() << checkBox->checkState() << checked;
            // header->setAll((checkBox->checkState() == Qt::PartiallyChecked) ^ checked);
            // header->setAll((checkBox->checkState() == Qt::PartiallyChecked) ^ checked);
            checkBox->setChecked(!!checkBox->checkState());
            header->setAll(!checkBox->checkState());
        }
    });
    connect(header, &Header::onChecked, [this](int idx) {
        if(model) {
            int fl{};
            for(int i{}; i < model->rowCount(); ++i)
                if(model->useForCalc(i)) ++fl;
            if(1) { // NOTE CheckBox behavior #112
                header->checkBoxState = !fl ? Qt::Unchecked : (fl == model->rowCount() ? Qt::Checked : Qt::PartiallyChecked);
                checkBox->setCheckState(header->checkBoxState);
            } else {
                checkBox->setCheckState(!fl ? Qt::Unchecked
                                            : (fl == model->rowCount() ? Qt::Checked
                                                                       : Qt::PartiallyChecked));
            }
            pbCreate->setEnabled(fl);
        }
    });
}

void Form::on_cbxFileCurrentIndexChanged() {
    file = ui->cbxFile->currentData(Qt::UserRole).value<AbstractFile*>();
    qDebug() << file << file->id();
    if(!App::project().contains(file))
        return;

    try {
        // auto peview = std::any_cast<Preview>(App::filePlugin(int(file->type()))->getDataForGC(file, plugin));
        // auto peview = ui->cbxFile->currentData().value<mvector<const GraphicObject*>>();
        // for (auto* var : peview)
        // qDebug() << var->name << var->pos;

        using Key = std::pair<QByteArray, bool>;
        using Val = mvector<const GraphicObject*>;
        std::map<Key, Val> map;

        static mvector<GraphicObject> gos;
        gos = file->getDataForGC(criterias, GCType::Drill);

        for(auto& var: gos)
            map[Key{var.name, var.path.size() > 1}].emplace_back(&var);

        model = new Model{map.size(), ui->toolTable};
        auto& data = model->data();

        QColor color{App::settings().theme() > LightRed ? Qt::white : Qt::black};

        for(int i{}; auto& [key, val]: map) {
            auto& row = data[i++];
            row.icon = !key.second ? drawIcon(val.front()->fill, color) : drawDrillIcon(key.second ? Qt::red : color);
            row.name = QString(key.first).split('|');
            row.name.back() += ": Ø" + QString::number(std::any_cast<double>(val.front()->raw));
            row.diameter = std::any_cast<double>(val.front()->raw);
            row.isSlot = key.second;
            for(auto* go: val)
                new GiPreview{
                    (go->path.size() > 1 ? Path{go->path} : Path{go->pos}),
                    row.diameter,
                    data.back().toolId,
                    row,
                    go->fill};
        }

        App::grView().scene()->update();
    } catch(const std::exception& exc) {
        qDebug("%s: %s", __FUNCTION__, exc.what());
        return;
    } catch(...) {
        exit(-99);
        // delete ui->toolTable->model();
        return;
    }

    pickUpTool();

    delete ui->toolTable->model();
    ui->toolTable->setModel(model);
    connect(model, &Model::set, header, &Header::set);
    ui->toolTable->resizeColumnsToContents();
    ui->toolTable->verticalHeader()->setSectionResizeMode(QHeaderView::Fixed);
    ui->toolTable->horizontalHeader()->setSectionResizeMode(QHeaderView::Stretch);
    ui->toolTable->horizontalHeader()->setSectionResizeMode(0, QHeaderView::ResizeToContents);
    connect(ui->toolTable->selectionModel(), &QItemSelectionModel::selectionChanged, this, &Form::on_selectionChanged);

    header->onChecked();
}

void Form::on_doubleClicked(const QModelIndex& current) {
    if(current.column() == 1) {
        mvector<Tool::Type> tools;
        // FIXME       tools = model->isSlot(current.row()) ? mvector<Tool::Type> {Tool::EndMill} : ((worckType == GCType::Profile || worckType == GCType::Pocket) ? mvector<Tool::Type> {Tool::Drill, Tool::EndMill, Tool::Engraver, Tool::Laser} : mvector<Tool::Type> {Tool::Drill, Tool::EndMill});
        ToolDatabase tdb(this, tools);
        if(tdb.exec()) {
            const Tool tool(tdb.tool());
            model->setToolId(current.row(), tool.id());
        }
    }
}

void Form::on_selectionChanged(const QItemSelection& selected, const QItemSelection& deselected) {
    for(auto&& index: selected.indexes())
        for(auto&& item: model->data()[index.row()].items)
            item->setSelected(true);
    for(auto&& index: deselected.indexes())
        for(auto&& item: model->data()[index.row()].items)
            item->setSelected(false);
    zoomToSelected();
}

void Form::on_customContextMenuRequested(const QPoint& pos) {

    if(selectedIndexes().isEmpty())
        return;
    QMenu menu;
    menu.addAction(QIcon::fromTheme("view-form"), tr("&Select Tool"), [this] {
        bool flag = true;
        for(QModelIndex current: selectedIndexes()) {
            flag = model->isSlot(current.row());
            if(!flag)
                break;
        }

        mvector<Tool::Type> tools;
        if(flag)
            tools = mvector<Tool::Type>{Tool::EndMill};
        else
            tools = (worckType == GCType::Drill) ? mvector<Tool::Type>{Tool::Drill, Tool::EndMill} : mvector<Tool::Type>{Tool::Drill, Tool::EndMill, Tool::Engraver, Tool::Laser};

        ToolDatabase tdb(this, tools);
        if(tdb.exec()) {
            const Tool tool(tdb.tool());
            for(QModelIndex current: selectedIndexes()) {
                if(model->isSlot(current.row()) && tool.type() == Tool::EndMill) {
                    model->setToolId(current.row(), tool.id());
                } else if(model->isSlot(current.row()) && tool.type() != Tool::EndMill) {
                    QMessageBox::information(this, "", "\"" + tool.name() + tr("\" not suitable for T") + model->data(current.sibling(current.row(), 0), Qt::UserRole).toString() + "-" + model->data(current.sibling(current.row(), 0)).toString() + "-");
                } else if(!model->isSlot(current.row())) {
                    if(model->toolId(current.row()) > -1 && !model->useForCalc(current.row()))
                        continue;
                    model->setToolId(current.row(), tool.id());
                }
            }
        }
    });

    for(QModelIndex current: selectedIndexes()) {
        if(model->toolId(current.row()) != -1) {
            menu.addAction(QIcon::fromTheme("list-remove"), tr("&Remove Tool"), [this] {
                for(QModelIndex current: selectedIndexes())
                    model->setToolId(current.row(), -1);
            });
            break;
        }
    }

    menu.exec(ui->toolTable->viewport()->mapToGlobal(pos));
}

void Form::customContextMenuRequested(const QPoint& pos) {
    QMenu menu;
    menu.addAction(QIcon::fromTheme("view-form"), tr("&Choose a Tool for everyone"), [this] {
        ui->toolTable->selectAll();
        bool fl = true;
        for(QModelIndex current: selectedIndexes()) {
            fl = model->isSlot(current.row());
            if(!fl)
                break;
        }
        mvector<Tool::Type> tools;
        if(fl)
            tools = mvector<Tool::Type>{Tool::EndMill};
        else
            tools = (worckType == GCType::Drill) ? mvector<Tool::Type>{Tool::Drill, Tool::EndMill} : mvector<Tool::Type>{Tool::Drill, Tool::EndMill, Tool::Engraver, Tool::Laser};
        ToolDatabase tdb(this, tools);
        if(tdb.exec()) {
            const Tool tool(tdb.tool());
            for(QModelIndex current: selectedIndexes()) {
                if(model->isSlot(current.row()) && tool.type() == Tool::EndMill) {
                    model->setToolId(current.row(), tool.id());
                } else if(model->isSlot(current.row()) && tool.type() != Tool::EndMill) {
                    QMessageBox::information(this, "", "\"" + tool.name() + tr("\" not suitable for T") + model->data(current.sibling(current.row(), 0), Qt::UserRole).toString() + "-" + model->data(current.sibling(current.row(), 0)).toString() + "-");
                } else if(!model->isSlot(current.row())) {
                    if(model->toolId(current.row()) > -1 && !model->useForCalc(current.row()))
                        continue;
                    model->setToolId(current.row(), tool.id());
                }
            }
        }
    });
    menu.addAction(QIcon::fromTheme("list-remove"), tr("&Remove Tool for everyone"), [this] {
        ui->toolTable->selectAll();
        for(QModelIndex current: selectedIndexes())
            model->setToolId(current.row(), -1);
        for(int i = 0; i < model->rowCount(); ++i)
            if(model->toolId(i) != -1)
                return;
    });
    menu.exec(ui->toolTable->horizontalHeader()->mapToGlobal(pos));
}

void Form::pickUpTool() {
    if(!model)
        return;
    const double k = 0.05; // 5%
    int ctr = 0;
    for(const auto& row: model->data()) {
        // model->setToolId(ctr++, 3);
        // continue;
        const double drillDiameterMin = row.diameter * (1.0 - k);
        const double drillDiameterMax = row.diameter * (1.0 + k);

        auto isFit = [&, this](auto& tool) -> bool {
            const auto diameter = tool.getDiameter(dsbxDepth->value());
            return drillDiameterMin <= diameter && drillDiameterMax >= diameter;
        };

        for(auto& [id, tool]: App::toolHolder().tools()) {
            if(!row.isSlot && (tool.type() == Tool::Drill || tool.type() == Tool::EndMill) && isFit(tool)) {
                model->setToolId(ctr, id);
                break;
            }
            if(row.isSlot && tool.type() == Tool::EndMill && isFit(tool)) {
                model->setToolId(ctr, id);
                break;
            }
        }
        ++ctr;
    }
}

void Form::updateState() {
    worckType = ui->rb_drilling->isChecked() ? GCType::Drill : (ui->rb_profile->isChecked() ? GCType::Profile : GCType::Pocket);
    ui->grbxSide->setEnabled(worckType == GCType::Profile);
    ui->grbxDirection->setEnabled(worckType == GCType::Profile || worckType == GCType::Pocket);
    side = ui->rb_on->isChecked() ? GCode::On : (ui->rb_out->isChecked() ? GCode::Outer : GCode::Inner);
}

void Form::errorOccurred() {
    auto tpc = (GCode::Creator*)sender();
    // tpc->continueCalc(ErrorDialog(std::move(tpc->items), this).exec());
}

QModelIndexList Form::selectedIndexes() const { return ui->toolTable->selectionModel()->selectedIndexes(); }

void Form::zoomToSelected() {
    if(ui->chbxZoomToSelected->isChecked())
        App::grView().zoomToSelected();
}

void Form::computePaths() {
    auto indexes = [](const auto& range) {
        QString indexes;
        for(int32_t id: range) {
            if(indexes.size())
                indexes += ",";
            indexes += QString::number(id);
        }
        return indexes;
    };

    if(worckType == GCType::Drill) { // slots only
        struct Data {
            Paths paths;
            mvector<int> toolsApertures;
        };

        std::map<int, Data> pathsMap;

        for(int i{}; auto&& row: *model) {
            if(row.toolId > -1 && row.useForCalc && row.isSlot) {
                pathsMap[row.toolId].toolsApertures.push_back(i);
                for(auto& item: row.items) {
                    if(item->fit(dsbxDepth->value()))
                        for(Path& path: offset(item->paths().front(), item->sourceDiameter() - App::toolHolder().tool(item->toolId()).diameter()))
                            pathsMap[row.toolId].paths.push_back(path);
                    else
                        pathsMap[row.toolId].paths.push_back(item->paths().front());
<<<<<<< HEAD
                }            
=======
                }
>>>>>>> dad4252b
                model->setCreate(i++, !pathsMap.contains(row.toolId));
            }
        }

        for(auto [usedToolId, _]: pathsMap) {
            (void)_;
            if(pathsMap[usedToolId].paths.size()) {
                // GCode::File* gcode = new GCode::File({App::toolHolder().tool{usedToolId), dsbxDepth->value(), GCType::Profile}, {pathsMap[usedToolId].paths});
                // gcode->setFileName(App::toolHolder().tool(usedToolId).nameEnc() + "_T" + indexes(pathsMap[usedToolId].toolsApertures));
                // gcode->setSide(file->side());
                // App::project().addFile(gcode);
            }
        }
    }

    { // other
        struct Data {
            Path drillPath;
            Paths paths;
            mvector<int> toolsApertures;
        };

        std::map<int, Data> pathsMap;

        for(int i{}; auto&& row: *model) {
            bool created{};
            if(row.toolId > -1 && row.useForCalc) {
                pathsMap[row.toolId].toolsApertures.push_back(i);
                for(auto& item: row.items) {
                    // if (item->isSlot())
                    // continue;
                    switch(worckType) {
                    case GCType::Profile:
                        if(App::toolHolder().tool(row.toolId).type() != Tool::Drill) {
                            switch(side) {
                            case GCode::On:
                                pathsMap[row.toolId].paths += item->paths();
                                created = true;
                                break;
                            case GCode::Outer:
                                pathsMap[row.toolId].paths += item->offset();
                                created = true;
                                break;
                            case GCode::Inner:
                                // if (item->fit(dsbxDepth->value())) {
                                pathsMap[row.toolId].paths += item->offset();
                                created = true;
                                // }
                                break;
                            }
                        }
                        break;
                    case GCType::Pocket:
                        if(App::toolHolder().tool(row.toolId).type() != Tool::Drill) {
                            // if (App::toolHolder().tool(row.toolId).type() != Tool::Drill && item->fit(dsbxDepth->value())) {
                            pathsMap[row.toolId].paths += item->offset();
                            created = true;
                            // }
                        }
                        break;
                    case GCType::Drill:
                        if(App::toolHolder().tool(row.toolId).type() != Tool::Engraver || App::toolHolder().tool(row.toolId).type() != Tool::Laser) {
                            pathsMap[row.toolId].drillPath.emplace_back(~item->pos());
                            created = true;
                        }
                        break;
                    default:;
                    }
                }
            }
            if(created)
                model->setCreate(i, false);
            ++i;
        }

        for(auto& [toolId, val]: pathsMap) {
            if(val.drillPath.size()) {
                Point point1{~App::home().pos()};
                { // sort by distance
                    size_t counter = 0;
                    while(counter < val.drillPath.size()) {
                        size_t selector = 0;
                        double length = std::numeric_limits<double>::max();
                        for(size_t i = counter, end = val.drillPath.size(); i < end; ++i) {
                            double length2 = distTo(point1, val.drillPath[i]);
                            if(length > length2) {
                                length = length2;
                                selector = i;
                            }
                        }
                        qSwap(val.drillPath[counter], val.drillPath[selector]);
                        point1 = val.drillPath[counter++];
                    }
                }
                GCode::File* gcode = new File{
                    {App::toolHolder().tool(toolId), dsbxDepth->value()},
                    {{val.drillPath}}
                };
                gcode->setFileName(App::toolHolder().tool(toolId).nameEnc() + /*type_ +*/ indexes(val.toolsApertures));
                gcode->setSide(file->side());
                App::project().addFile(gcode);
            }
            if(val.paths.size()) {
                switch(worckType) {
                case GCType::Profile: {
                    auto gcp = new GCode::Params;
                    gcp->setConvent(ui->rbConventional->isChecked());
                    gcp->setSide(side);
                    gcp->tools = {App::toolHolder().tool(toolId)};
                    gcp->params[GCode::Params::Depth] = dsbxDepth->value();
                    gcp->closedPaths = std::move(val.paths);
                    setCreator(new Profile::Creator);
                    fileCount = 1;
                    emit createToolpath(gcp);
                } break;
                case GCType::Pocket: {
                    auto gcp = new GCode::Params;
                    gcp->setConvent(ui->rbConventional->isChecked());
                    gcp->setSide(GCode::Inner);
                    gcp->tools = {App::toolHolder().tool(toolId)};
                    gcp->params[GCode::Params::Depth] = dsbxDepth->value();
                    gcp->closedPaths = std::move(val.paths);
                    setCreator(new PocketOffset::Creator);
                    fileCount = 1;
                    emit createToolpath(gcp);
                } break;
                default:
                    continue;
                }
            }
        }
    }

    QTimer::singleShot(1, Qt::CoarseTimer, [this] { header->onChecked(); });
}

void Form::updateName() { }

void Form::hideEvent(QHideEvent* event) {
    delete ui->toolTable->model();
    event->accept();
}

void Form::editFile(GCode::File* file) { }

} // namespace Drilling

#include "moc_drill_form.cpp"<|MERGE_RESOLUTION|>--- conflicted
+++ resolved
@@ -466,11 +466,7 @@
                             pathsMap[row.toolId].paths.push_back(path);
                     else
                         pathsMap[row.toolId].paths.push_back(item->paths().front());
-<<<<<<< HEAD
-                }            
-=======
                 }
->>>>>>> dad4252b
                 model->setCreate(i++, !pathsMap.contains(row.toolId));
             }
         }
